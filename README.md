--- conflicted
+++ resolved
@@ -102,12 +102,13 @@
   --input_folder docs \
   --out_folder docs_ja \
   --language ja
+$ gpt_translate.file --help
 ```
 
 If you don't know what to do, you can always do `--help` on any of the commands:
 
 ```bash
-$ gpt_translate.files --help
+$ gpt_translate.* --help
 ```
 
 ## Validation
@@ -124,21 +125,11 @@
 You can pass a project name to the CLI to trace the calls:
 
 ```bash
-<<<<<<< HEAD
 $ gpt_translate.folder \
   --input_folder docs \
   --output_folder docs_ja \
   --language ja \
   --weave_project gpt-translate
-=======
-$ gpt_translate.file --help
-```
-
-or:
-
-```bash
-$ gpt_translate.folder --help
->>>>>>> ea8c3a8a
 ```
 
 ![Weave Tracing](./assets/weave.png)
